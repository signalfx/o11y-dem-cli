--- conflicted
+++ resolved
@@ -14,13 +14,9 @@
   "author": "",
   "license": "Apache-2.0",
   "dependencies": {
-<<<<<<< HEAD
     "commander": "^12.1.0",
-    "xml2js": "^0.6.2"
-=======
-    "chalk": "^4.1.2",
-    "commander": "^12.1.0"
->>>>>>> 31112617
+    "xml2js": "^0.6.2",
+    "chalk": "^4.1.2"
   },
   "devDependencies": {
     "@stylistic/eslint-plugin": "^2.9.0",
