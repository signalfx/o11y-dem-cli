--- conflicted
+++ resolved
@@ -16,11 +16,8 @@
   "dependencies": {
     "chalk": "^4.1.2",
     "commander": "^12.1.0",
-<<<<<<< HEAD
+    "ora": "^5.4.1",
     "xml2js": "^0.6.2"
-=======
-    "ora": "^5.4.1"
->>>>>>> e1e24e76
   },
   "devDependencies": {
     "@stylistic/eslint-plugin": "^2.9.0",
